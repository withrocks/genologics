--- conflicted
+++ resolved
@@ -1,38 +1,7 @@
 import os
 import sys
 import warnings
-try:
-	import configparser
-except ImportError:
-	import ConfigParser as configparser
 
-<<<<<<< HEAD
-config = configparser.SafeConfigParser()
-try:
-	conf_file = config.read([os.path.expanduser('~/.genologicsrc'), '.genologicsrc',
-				'genologics.conf', 'genologics.cfg', '/etc/genologics.conf'])
-
-	# First config file found wins
-	config.readfp(open(conf_file[0]))
-	
-	BASEURI = config.get('genologics', 'BASEURI').rstrip()
-	USERNAME = config.get('genologics', 'USERNAME').rstrip()
-	PASSWORD = config.get('genologics', 'PASSWORD').rstrip()
-
-except:
-	warnings.warn("Please make sure you've created your own Genologics configuration file (i.e: ~/.genologicsrc) as stated in README.md")
-	sys.exit(-1)
-
-if config.has_section('genologics') and config.has_option('genologics','VERSION'):
-	VERSION = config.get('genologics', 'VERSION').rstrip()
-else:
-	VERSION = 'v2'
-	
-if config.has_section('logging') and config.has_option('logging','MAIN_LOG'):
-	MAIN_LOG = config.get('logging', 'MAIN_LOG').rstrip()
-else:
-	MAIN_LOG = None
-=======
 import ConfigParser
 
 '''
@@ -88,5 +57,4 @@
     return BASEURI, USERNAME, PASSWORD, VERSION, MAIN_LOG   
     
 
-BASEURI, USERNAME, PASSWORD, VERSION, MAIN_LOG = load_config(specified_config = spec_config)
->>>>>>> bc94ba97
+BASEURI, USERNAME, PASSWORD, VERSION, MAIN_LOG = load_config(specified_config = spec_config)