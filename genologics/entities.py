"""Python interface to GenoLogics LIMS via its REST API.

Entities and their descriptors for the LIMS interface.

Per Kraulis, Science for Life Laboratory, Stockholm, Sweden.
Copyright (C) 2012 Per Kraulis
"""

import re
import urlparse
import datetime
import time
from xml.etree import ElementTree
import logging

_NSMAP = dict(
    art='http://genologics.com/ri/artifact',
    artgr='http://genologics.com/ri/artifactgroup',
    cnf='http://genologics.com/ri/configuration',
    con='http://genologics.com/ri/container',
    ctp='http://genologics.com/ri/containertype',
    exc='http://genologics.com/ri/exception',
    file='http://genologics.com/ri/file',
    inst='http://genologics.com/ri/instrument',
    lab='http://genologics.com/ri/lab',
    prc='http://genologics.com/ri/process',
    prj='http://genologics.com/ri/project',
    prop='http://genologics.com/ri/property',
    protcnf='http://genologics.com/ri/protocolconfiguration',
    protstepcnf='http://genologics.com/ri/stepconfiguration',
    prx='http://genologics.com/ri/processexecution',
    ptm='http://genologics.com/ri/processtemplate',
    ptp='http://genologics.com/ri/processtype',
    res='http://genologics.com/ri/researcher',
    ri='http://genologics.com/ri',
    rt='http://genologics.com/ri/routing',
    rtp='http://genologics.com/ri/reagenttype',
    smp='http://genologics.com/ri/sample',
    stg='http://genologics.com/ri/stage',
    stp='http://genologics.com/ri/step',
    udf='http://genologics.com/ri/userdefined',
    ver='http://genologics.com/ri/version',
    wkfcnf='http://genologics.com/ri/workflowconfiguration')

for prefix, uri in _NSMAP.iteritems():
    ElementTree._namespace_map[uri] = prefix

_NSPATTERN = re.compile(r'(\{)(.+?)(\})')

def nsmap(tag):
    "Convert from normal XML-ish namespace tag to ElementTree variant."
    parts = tag.split(':')
    if len(parts) != 2:
        raise ValueError("no namespace specifier in tag")
    return "{%s}%s" % (_NSMAP[parts[0]], parts[1])


class BaseDescriptor(object):
    "Abstract base descriptor for an instance attribute."

    def __get__(self, instance, cls):
        raise NotImplementedError


class TagDescriptor(BaseDescriptor):
    """Abstract base descriptor for an instance attribute
    represented by an XML element.
    """

    def __init__(self, tag):
        self.tag = tag


class StringDescriptor(TagDescriptor):
    """An instance attribute containing a string value
    represented by an XML element.
    """

    def __get__(self, instance, cls):
        instance.get()
        node = self.get_node(instance)
        if node is None:
            return None
        else:
            return node.text

    def __set__(self, instance, value):
        node = self.get_node(instance)
        if node is None:
            raise AttributeError("no element '%s' to set" % self.tag)
        else:
            node.text = value

    def get_node(self, instance):
        if self.tag:
            return instance.root.find(self.tag)
        else:
            return instance.root


class StringAttributeDescriptor(TagDescriptor):
    """An instance attribute containing a string value
    represented by an XML attribute.
    """

    def __get__(self, instance, cls):
        instance.get()
        return instance.root.attrib[self.tag]


class StringListDescriptor(TagDescriptor):
    """An instance attribute containing a list of strings
    represented by multiple XML elements.
    """

    def __get__(self, instance, cls):
        instance.get()
        result = []
        for node in instance.root.findall(self.tag):
            result.append(node.text)
        return result


class StringDictionaryDescriptor(TagDescriptor):
    """An instance attribute containing a dictionary of string key/values
    represented by a hierarchical XML element.
    """

    def __get__(self, instance, cls):
        instance.get()
        result = dict()
        node = instance.root.find(self.tag)
        if node is not None:
            for node2 in node.getchildren():
                result[node2.tag] = node2.text
        return result


class IntegerDescriptor(StringDescriptor):
    """An instance attribute containing an integer value
    represented by an XMl element.
    """

    def __get__(self, instance, cls):
        instance.get()
        node = self.get_node(instance)
        if node is None:
            return None
        else:
            return int(node.text)


class BooleanDescriptor(StringDescriptor):
    """An instance attribute containing a boolean value
    represented by an XMl element.
    """

    def __get__(self, instance, cls):
        instance.get()
        node = self.get_node(instance)
        if node is None:
            return None
        else:
            return node.text.lower() == 'true'


class UdfDictionary(object):
    "Dictionary-like container of UDFs, optionally within a UDT."

    def __init__(self, instance, udt=False):
        self.instance = instance
        self._udt = udt
        self._update_elems()
        self._prepare_lookup()

    def get_udt(self):
        if self._udt == True:
            return None
        else:
            return self._udt

    def set_udt(self, name):
        assert isinstance(name, basestring)
        if not self._udt:
            raise AttributeError('cannot set name for a UDF dictionary')
        self._udt = name
        elem = self.instance.root.find(nsmap('udf:type'))
        assert elem is not None
        elem.set('name', name)

    udt = property(get_udt, set_udt)

    def _update_elems(self):
        self._elems = []
        if self._udt:
            elem = self.instance.root.find(nsmap('udf:type'))
            if elem is not None:
                self._udt = elem.attrib['name']
                self._elems = elem.findall(nsmap('udf:field'))
        else:
            tag = nsmap('udf:field')
            for elem in self.instance.root.getchildren():
                if elem.tag == tag:
                    self._elems.append(elem)

    def _prepare_lookup(self):
        self._lookup = dict()
        for elem in self._elems:
            type = elem.attrib['type'].lower()
            value = elem.text
            if not value:
                value = None
            elif type == 'numeric':
                try:
                    value = int(value)
                except ValueError:
                    value = float(value)
            elif type == 'boolean':
                value = value == 'true'
            elif type == 'date':
                value = datetime.date(*time.strptime(value, "%Y-%m-%d")[:3])
            self._lookup[elem.attrib['name']] = value

    def __contains__(self,key):
        try:
            self._lookup[key]
        except KeyError:
            return False
        return True

    def __getitem__(self, key):
        return self._lookup[key]

    def __setitem__(self, key, value):
        self._lookup[key] = value
        for node in self._elems:
            if node.attrib['name'] != key: continue
            type = node.attrib['type'].lower()

            if value is None:
                pass
            elif type == 'string':
                if not isinstance(value, basestring):
                    raise TypeError('String UDF requires str or unicode value')
            elif type == 'str':
                if not isinstance(value, basestring):
                    raise TypeError('String UDF requires str or unicode value')
            elif type == 'text':
                if not isinstance(value, basestring):
                    raise TypeError('Text UDF requires str or unicode value')
            elif type == 'numeric':
                if not isinstance(value, (int, float)):
                    raise TypeError('Numeric UDF requires int or float value')
                value = str(value)
            elif type == 'boolean':
                if not isinstance(value, bool):
                    raise TypeError('Boolean UDF requires bool value')
                value = value and 'True' or 'False'
            elif type == 'date':
                if not isinstance(value, datetime.date): # Too restrictive?
                    raise TypeError('Date UDF requires datetime.date value')
                value = str(value)
            elif type == 'uri':
                if not isinstance(value, basestring):
                    raise TypeError('URI UDF requires str or punycode (unicode) value')
                value = str(value)
            else:
                raise NotImplemented("UDF type '%s'" % type)
            if not isinstance(value, unicode):
                value = unicode(value, 'UTF-8')
            node.text = value
            break
        else:                           # Create new entry; heuristics for type
            if isinstance(value, basestring):
                type = '\n' in value and 'Text' or 'String'
            elif isinstance(value, (int, float)):
                type = 'Numeric'
            elif isinstance(value, bool):
                type = 'Boolean'
                value = value and 'True' or 'False'
            elif isinstance(value, datetime.date):
                type = 'Date'
                value = str(value)
            else:
                raise NotImplementedError("Cannot handle value of type '%s'"
                                          " for UDF" % type(value))
            if self._udt:
                root = self.instance.root.find(nsmap('udf:type'))
            else:
                root = self.instance.root
            elem = ElementTree.SubElement(root,
                                          nsmap('udf:field'),
                                          type=type,
                                          name=key)
            if not isinstance(value, unicode):
                value = unicode(str(value), 'UTF-8')
            elem.text = value

    def __delitem__(self, key):
        del self._lookup[key]
        for node in self._elems:
            if node.attrib['name'] == key:
                self.instance.root.remove(node)
                break

    def items(self):
        return self._lookup.items()

    def clear(self):
        for elem in self._elems:
            self.instance.root.remove(elem)
        self._update_elems()


class UdfDictionaryDescriptor(BaseDescriptor):
    """An instance attribute containing a dictionary of UDF values
    represented by multiple XML elements.
    """

    _UDT = False

    def __get__(self, instance, cls):
    	instance.get()
   	self.value = UdfDictionary(instance, udt=self._UDT)
   	return self.value

class UdtDictionaryDescriptor(UdfDictionaryDescriptor):
    """An instance attribute containing a dictionary of UDF values
    in a UDT represented by multiple XML elements.
    """

    _UDT = True


class PlacementDictionaryDescriptor(TagDescriptor):
    """An instance attribute containing a dictionary of locations
    keys and artifact values represented by multiple XML elements.
    """

    def __get__(self, instance, cls):
    	instance.get()
      	self.value = dict()
      	for node in instance.root.findall(self.tag):
            key = node.find('value').text
            self.value[key] = Artifact(instance.lims,uri=node.attrib['uri'])
       	return self.value


class ExternalidListDescriptor(BaseDescriptor):
    """An instance attribute yielding a list of tuples (id, uri) for
    external identifiers represented by multiple XML elements.
    """

    def __get__(self, instance, cls):
        instance.get()
        result = []
        for node in instance.root.findall(nsmap('ri:externalid')):
            result.append((node.attrib.get('id'), node.attrib.get('uri')))
        return result


class EntityDescriptor(TagDescriptor):
    "An instance attribute referencing another entity instance."

    def __init__(self, tag, klass):
        super(EntityDescriptor, self).__init__(tag)
        self.klass = klass

    def __get__(self, instance, cls):
        instance.get()
        node = instance.root.find(self.tag)
        return self.klass(instance.lims, uri=node.attrib['uri'])


class EntityListDescriptor(EntityDescriptor):
    """An instance attribute yielding a list of entity instances
    represented by multiple XML elements.
    """

    def __get__(self, instance, cls):
        instance.get()
        result = []
        for node in instance.root.findall(self.tag):
            result.append(self.klass(instance.lims, uri=node.attrib['uri']))
        return result


class DimensionDescriptor(TagDescriptor):
    """An instance attribute containing a dictionary specifying
    the properties of a dimension of a container type.
    """

    def __get__(self, instance, cls):
        instance.get()
        node = instance.root.find(self.tag)
        return dict(is_alpha = node.find('is-alpha').text.lower() == 'true',
                    offset = int(node.find('offset').text),
                    size = int(node.find('size').text))


class LocationDescriptor(TagDescriptor):
    """An instance attribute containing a tuple (container, value)
    specifying the location of an analyte in a container.
    """

    def __get__(self, instance, cls):
        instance.get()
        node = instance.root.find(self.tag)
        uri = node.find('container').attrib['uri']
        return Container(instance.lims, uri=uri), node.find('value').text

class ReagentLabelList(BaseDescriptor):
    """An instance attribute yielding a list of reagent labels"""
    def __get__(self, instance, cls):
	instance.get()
	self.value = []
	for node in instance.root.findall('reagent-label'):
	    try:
	    	self.value.append(node.attrib['name']) 
	    except:
		pass
	return self.value

class InputOutputMapList(BaseDescriptor):
    """An instance attribute yielding a list of tuples (input, output)
    where each item is a dictionary, representing the input/output
    maps of a Process instance.
    """

    def __get__(self, instance, cls):
        instance.get()
        self.value = []
        for node in instance.root.findall('input-output-map'):
            input = self.get_dict(instance.lims, node.find('input'))
            output = self.get_dict(instance.lims, node.find('output'))
            self.value.append((input, output))
        return self.value

    def get_dict(self, lims, node):
        if node is None: return None
        result = dict()
        for key in ['limsid', 'output-type', 'output-generation-type']:
            try:
                result[key] = node.attrib[key]
            except KeyError:
                pass
            for uri in ['uri', 'post-process-uri']:
                try:
                    result[uri] = Artifact(lims, uri=node.attrib[uri])
                except KeyError:
                    pass
        node = node.find('parent-process')
        if node is not None:
            result['parent-process'] = Process(lims, node.attrib['uri'])
        return result


class Entity(object):
    "Base class for the entities in the LIMS database."

    _TAG = None
    _URI = None

    def __new__(cls, lims, uri=None, id=None):
        assert uri or id
        if not uri:
            uri = lims.get_uri(cls._URI, id)
        try:
            return lims.cache[uri]
        except KeyError:
            return object.__new__(cls)

    def __init__(self, lims, uri=None, id=None):
        assert uri or id
        if hasattr(self, 'lims'): return
        if not uri:
            uri = lims.get_uri(self._URI, id)
        lims.cache[uri] = self
        self.lims = lims
        self._uri = uri
        self.root = None

    def __str__(self):
        return "%s(%s)" % (self.__class__.__name__, self.id)

    def __repr__(self):
        return "%s(%s)" % (self.__class__.__name__, self.uri)

    @property
    def uri(self):
        return self._uri

    @property
    def id(self):
        "Return the LIMS id; obtained from the URI."
        parts = urlparse.urlsplit(self.uri)
        return parts.path.split('/')[-1]

    def get(self, force=False):
        "Get the XML data for this instance."
        if not force and self.root is not None: return
        self.root = self.lims.get(self.uri)

    def put(self):
        "Save this instance by doing PUT of its serialized XML."
        data = self.lims.tostring(ElementTree.ElementTree(self.root))
        self.lims.put(self.uri, data)


class Lab(Entity):
    "Lab; container of researchers."

    _URI = 'labs'

    name             = StringDescriptor('name')
    billing_address  = StringDictionaryDescriptor('billing-address')
    shipping_address = StringDictionaryDescriptor('shipping-address')
    udf              = UdfDictionaryDescriptor()
    udt              = UdtDictionaryDescriptor()
    externalids      = ExternalidListDescriptor()
    website          = StringDescriptor('website')


class Researcher(Entity):
    "Person; client scientist or lab personnel. Associated with a lab."

    _URI = 'researchers'

    first_name  = StringDescriptor('first-name')
    last_name   = StringDescriptor('last-name')
    phone       = StringDescriptor('phone')
    fax         = StringDescriptor('fax')
    email       = StringDescriptor('email')
    initials    = StringDescriptor('initials')
    lab         = EntityDescriptor('lab', Lab)
    udf         = UdfDictionaryDescriptor()
    udt         = UdtDictionaryDescriptor()
    externalids = ExternalidListDescriptor()
    # credentials XXX

    @property
    def name(self):
        return u"%s %s" % (self.first_name, self.last_name)

class Reagent_label(Entity):
    reagent_label = StringDescriptor('reagent-label')

class Note(Entity):
    "Note attached to a project or a sample."

    content = StringDescriptor(None)    # root element


class File(Entity):
    "File attached to a project or a sample."

    attached_to       = StringDescriptor('attached-to')
    content_location  = StringDescriptor('content-location')
    original_location = StringDescriptor('original-location')
    is_published      = BooleanDescriptor('is-published')


class Project(Entity):
    "Project concerning a number of samples; associated with a researcher."

    _URI = 'projects'

    name          = StringDescriptor('name')
    open_date     = StringDescriptor('open-date')
    close_date    = StringDescriptor('close-date')
    invoice_date  = StringDescriptor('invoice-date')
    researcher    = EntityDescriptor('researcher', Researcher)
    udf           = UdfDictionaryDescriptor()
    udt           = UdtDictionaryDescriptor()
    files         = EntityListDescriptor(nsmap('file:file'), File)
    externalids   = ExternalidListDescriptor()
    # permissions XXX


class Sample(Entity):
    "Customer's sample to be analyzed; associated with a project."

    _URI = 'samples'

    name           = StringDescriptor('name')
    date_received  = StringDescriptor('date-received')
    date_completed = StringDescriptor('date-completed')
    project        = EntityDescriptor('project', Project)
    submitter      = EntityDescriptor('submitter', Researcher)
    # artifact: defined below
    udf            = UdfDictionaryDescriptor()
    udt            = UdtDictionaryDescriptor()
    notes          = EntityListDescriptor('note', Note)
    files          = EntityListDescriptor(nsmap('file:file'), File)
    externalids    = ExternalidListDescriptor()
    # biosource XXX


class Containertype(Entity):
    "Type of container for analyte artifacts."

    _TAG = 'container-type'
    _URI = 'containertypes'

    name              = StringAttributeDescriptor('name')
    calibrant_wells   = StringListDescriptor('calibrant-well')
    unavailable_wells = StringListDescriptor('unavailable-well')
    x_dimension       = DimensionDescriptor('x-dimension')
    y_dimension       = DimensionDescriptor('y-dimension')


class Container(Entity):
    "Container for analyte artifacts."

    _URI = 'containers'

    name           = StringDescriptor('name')
    type           = EntityDescriptor('type', Containertype)
    occupied_wells = IntegerDescriptor('occupied-wells')
    placements     = PlacementDictionaryDescriptor('placement')
    udf            = UdfDictionaryDescriptor()
    udt            = UdtDictionaryDescriptor()
    state          = StringDescriptor('state')

    def get_placements(self):
        """Get the dictionary of locations and artifacts
        using the more efficient batch call."""
        result = self.placements.copy()
        self.lims.get_batch(result.values())
        return result


class Processtype(Entity):

    _TAG = 'process-type'
    _URI = 'processtypes'

    name              = StringAttributeDescriptor('name')
    # XXX

class Udfconfig(Entity):
    "Instance of field type (cnf namespace)."
    _URI = 'configuration/udfs'

    name = StringDescriptor('name')
    attach_to_name = StringDescriptor('attach-to-name')
    attach_to_category = StringDescriptor('attach-to-category')


class Process(Entity):
    "Process (instance of Processtype) executed producing ouputs from inputs."

    _URI = 'processes'

    type          = EntityDescriptor('type', Processtype)
    date_run      = StringDescriptor('date-run')
    technician    = EntityDescriptor('technician', Researcher)
    protocol_name = StringDescriptor('protocol-name')
    input_output_maps = InputOutputMapList()
    udf            = UdfDictionaryDescriptor()
    udt            = UdtDictionaryDescriptor()
    files          = EntityListDescriptor(nsmap('file:file'), File)
    # instrument XXX
    # process_parameters XXX

    def outputs_per_input(self, inart):
        """Getting all the output artifacts related to a particual input artifact"""
        inouts = filter(lambda io: io[0]['limsid'] == inart, self.input_output_maps)
        outs = map(lambda io: io[1]['limsid'], inouts)
        return outs

    def input_per_sample(self, sample):
        """gettiung all the input artifacts dereved from the specifyed sample"""
        ins_all = self.all_inputs()
        ins = []
        for inp in ins_all:
            for samp in inp.samples:
                if samp.name == sample and inp not in ins:
                    ins.append(inp)
        return ins
    
    def all_inputs(self,unique=True):
        """Retrieving all input artifacts from input_output_maps
        if unique is true, no duplicates are returned.
        """
<<<<<<< HEAD
        #if the process has no input, that is not standard and we want to know about it
        try:
            ids = [io[0]['limsid'] for io in self.input_output_maps]
        except TypeError:
            logging.error("Process ",self," has no input artifacts")
            raise TypeError
=======
        ids = map(lambda io: io[0]['limsid'], self.input_output_maps)
>>>>>>> a5551d86
        if unique:
            ids = list(frozenset(ids))
        return [Artifact(self.lims,id=id) for id in ids if id is not None]

    def all_outputs(self,unique=True):
        """Retrieving all output artifacts from input_output_maps
        if unique is true, no duplicates are returned.
        """
<<<<<<< HEAD
        #Given how ids is structured, io[1] might be None : some process don't have an output.
        ids = [io[1]['limsid'] for io in self.input_output_maps if io[1] is not None]
=======
        ids = map(lambda io: io[1]['limsid'], self.input_output_maps)
>>>>>>> a5551d86
        if unique:
            ids = list(frozenset(ids))
        return  [Artifact(self.lims,id=id) for id in ids if id is not None]

    def shared_result_files(self):
        """Retreve all resultfiles of output-generation-type PerAllInputs."""
        artifacts = self.all_outputs(unique=True)
        return filter(lambda a: a.output_type == 'SharedResultFile', artifacts)

    def result_files(self):
        """Retreve all resultfiles of output-generation-type perInput."""
        artifacts = self.all_outputs(unique=True)
        return filter(lambda a: a.output_type == 'ResultFile', artifacts)

    def analytes(self):
        """Retreving the output Analytes of the process, if existing. 
        If the process is not producing any output analytes, the input 
        analytes are returned. Input/Output is returned as a information string.
        Makes aggregate processes and normal processes look the same."""
        info = 'Output'
        artifacts = self.all_outputs(unique=True)
        analytes = filter(lambda a: a.type == 'Analyte', artifacts)
        if len(analytes) == 0:
            artifacts = self.all_inputs(unique=True)
            analytes = filter(lambda a: a.type == 'Analyte', artifacts)
            info = 'Input'
        return analytes, info

    def parent_processes(self):
        """Retrieving all parent processes through the input artifacts"""
        return map(lambda i_a: i_a.parent_process, self.all_inputs(unique=True))

    def output_containers(self):
        """Retrieve all unique output containers"""
        cs = []
        for o_a in self.all_outputs(unique=True):
            if o_a.container:
                cs.append(o_a.container)
        return list(frozenset(cs))

class Artifact(Entity):
    "Any process input or output; analyte or file."

    _URI = 'artifacts'

    name           = StringDescriptor('name')
    type           = StringDescriptor('type')
    output_type    = StringDescriptor('output-type')
    parent_process = EntityDescriptor('parent-process', Process)
    volume         = StringDescriptor('volume')
    concentration  = StringDescriptor('concentration')
    qc_flag        = StringDescriptor('qc-flag')
    location       = LocationDescriptor('location')
    working_flag   = BooleanDescriptor('working-flag')
    samples        = EntityListDescriptor('sample', Sample)
    udf            = UdfDictionaryDescriptor()
    files          = EntityListDescriptor(nsmap('file:file'), File)
    reagent_labels = ReagentLabelList()
    # artifact_flags XXX
    # artifact_groups XXX

    def input_artifact_list(self):
        """Returns the input artifact ids of the parrent process."""
        input_artifact_list=[]
        try:
            for tuple in self.parent_process.input_output_maps:
                if tuple[1]['limsid'] == self.id:
                    input_artifact_list.append(tuple[0]['uri'])#['limsid'])
        except:
            pass
        return input_artifact_list

    def get_state(self):
        "Parse out the state value from the URI."
        parts = urlparse.urlparse(self.uri)
        params = urlparse.parse_qs(parts.query)
        try:
            return params['state'][0]
        except (KeyError, IndexError):
            return None

    @property
    def container(self):
        "The container where the artifact is located, or None"
        try:
            return self.location[0]
        except:
            return None

    # XXX set_state ?
    state = property(get_state)


Sample.artifact = EntityDescriptor('artifact', Artifact)<|MERGE_RESOLUTION|>--- conflicted
+++ resolved
@@ -683,16 +683,12 @@
         """Retrieving all input artifacts from input_output_maps
         if unique is true, no duplicates are returned.
         """
-<<<<<<< HEAD
         #if the process has no input, that is not standard and we want to know about it
         try:
             ids = [io[0]['limsid'] for io in self.input_output_maps]
         except TypeError:
             logging.error("Process ",self," has no input artifacts")
             raise TypeError
-=======
-        ids = map(lambda io: io[0]['limsid'], self.input_output_maps)
->>>>>>> a5551d86
         if unique:
             ids = list(frozenset(ids))
         return [Artifact(self.lims,id=id) for id in ids if id is not None]
@@ -701,12 +697,8 @@
         """Retrieving all output artifacts from input_output_maps
         if unique is true, no duplicates are returned.
         """
-<<<<<<< HEAD
         #Given how ids is structured, io[1] might be None : some process don't have an output.
         ids = [io[1]['limsid'] for io in self.input_output_maps if io[1] is not None]
-=======
-        ids = map(lambda io: io[1]['limsid'], self.input_output_maps)
->>>>>>> a5551d86
         if unique:
             ids = list(frozenset(ids))
         return  [Artifact(self.lims,id=id) for id in ids if id is not None]
