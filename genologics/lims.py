--- conflicted
+++ resolved
@@ -155,20 +155,12 @@
             if node.attrib['major'] == self.VERSION: return
         raise ValueError('version mismatch')
 
-<<<<<<< HEAD
-    def validate_response(self, response):
-=======
-    def parse_response(self, response, accept_status_codes = [200]):
->>>>>>> bc94ba97
+    def validate_response(self, response, accept_status_codes = [200]):
         """Parse the XML returned in the response.
-        Raise an HTTP error if the response status is not one of the 
+        Raise an HTTP error if the response status is not one of the
         specified accepted status codes.
         """
-<<<<<<< HEAD
-        if response.status_code not in [200, 201]:
-=======
         if response.status_code not in accept_status_codes:
->>>>>>> bc94ba97
             try:
                 root = ElementTree.fromstring(response.content)
                 node = root.find('message')
@@ -183,11 +175,11 @@
             raise requests.exceptions.HTTPError(message)
         return True
 
-    def parse_response(self, response):
+    def parse_response(self, response, accept_status_codes = [200]):
         """Parse the XML returned in the response.
         Raise an HTTP error if the response status is not 200.
         """
-        self.validate_response(response)
+        self.validate_response(response, accept_status_codes)
         root = ElementTree.fromstring(response.content)
         return root
 
@@ -439,16 +431,16 @@
 
     def get_batch(self, instances, force=False):
         """Get the content of a set of instances using the efficient batch call.
-        
+
         Returns the list of requested instances in arbitrary order, with duplicates removed
         (duplicates=entities occurring more than once in the instances argument).
 
-        For Artifacts it is possible to have multiple instances with the same LIMSID but 
-        different URI, differing by a query parameter ?state=XX. If state is not 
+        For Artifacts it is possible to have multiple instances with the same LIMSID but
+        different URI, differing by a query parameter ?state=XX. If state is not
         given for an input URI, a state is added in the data returned by the batch
         API. In this case, the URI of the Entity object is not updated by this function
         (this is similar to how Entity.get() works). This may help with caching.
-        
+
         The batch request API call collapses all requested Artifacts with different
         state into a single result with state equal to the state of the Artifact
         occurring at the last position in the list.
