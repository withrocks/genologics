--- conflicted
+++ resolved
@@ -396,7 +396,16 @@
         params.update(self._get_params_udf(udf=udf, udtname=udtname, udt=udt))
         return self._get_instances(Process, params=params)
 
-<<<<<<< HEAD
+    def get_workflows(self):
+        """Get the list of existing workflows on the system """
+        params = self._get_params()
+        return self._get_instances(Workflow, params=params)
+
+    def get_protocols(self):
+        """Get the list of existing protocols on the system """
+        params = self._get_params()
+        return self._get_instances(Protocol, params=params)
+
     def get_reagent_kits(self, name=None, start_index=None):
         """Get a list of reagent kits, filtered by keyword arguments.
         name: reagent kit  name, or list of names.
@@ -417,17 +426,6 @@
         params = self._get_params(name=name, kitname=kitname, number=number,
                                   start_index=start_index)
         return self._get_instances(ReagentLot, params=params)
-=======
-    def get_workflows(self):
-        """Get the list of existing workflows on the system """
-        params = self._get_params()
-        return self._get_instances(Workflow, params=params)
-
-    def get_protocols(self):
-        """Get the list of existing protocols on the system """
-        params = self._get_params()
-        return self._get_instances(Protocol, params=params)
->>>>>>> 4fce6e62
 
     def _get_params(self, **kwargs):
         "Convert keyword arguments to a kwargs dictionary."
