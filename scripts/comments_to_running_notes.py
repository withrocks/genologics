--- conflicted
+++ resolved
@@ -1,5 +1,4 @@
 #!/usr/bin/env python
-from __future__ import print_function
 DESC="""EPP script to copy the "Comments" field to the projects running notes on process termination
 
 Denis Moreno, Science for Life Laboratory, Stockholm, Sweden
@@ -106,11 +105,6 @@
 
 def main(lims, args):
     
-<<<<<<< HEAD
-    PROJECT_LEVEL = list(pc.AGRLIBVAL.values()) + list(pc.AGRINITQC.values())
-    FLOWCELL_LEVEL = list(pc.SEQUENCING.values())
-=======
->>>>>>> bc94ba97
 
     comment=False
 
